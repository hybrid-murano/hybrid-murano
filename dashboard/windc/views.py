--- conflicted
+++ resolved
@@ -66,10 +66,10 @@
             parameters['configuration'] = 'standalone'
             parameters['name'] = str(form_list[1].data.get('1-dc_name',
                                                            'noname'))
-<<<<<<< HEAD
-=======
-            parameters['domain'] = parameters['name'] # Fix Me in orchestrator
->>>>>>> 14caeee4
+
+            # Fix Me in orchestrator
+            parameters['domain'] = parameters['name']
+
             parameters['adminPassword'] = \
                        str(form_list[1].data.get('1-adm_password', ''))
             dc_count = int(form_list[1].data.get('1-dc_count', 1))
@@ -91,20 +91,10 @@
             dc_pass = form_list[1].data.get('1-domain_user_password', '')
             parameters['name'] = str(form_list[1].data.get('1-iis_name',
                                                            'noname'))
-<<<<<<< HEAD
-            parameters['credentials'] = {'username': 'Administrator',
-                                         'password': password}
-            parameters['domain'] = {'name': str(domain),
-                                    'username': str(dc_user),
-                                    'password': str(dc_pass)}
-=======
-            parameters['domain'] = parameters['name']
+
             parameters['credentials'] = {'username': 'Administrator',
                                          'password': password}
             parameters['domain'] = str(domain)
-                                   # 'username': str(dc_user),
-                                   # 'password': str(dc_pass)}
->>>>>>> 14caeee4
             parameters['location'] = 'west-dc'
 
             parameters['units'] = []
@@ -166,10 +156,6 @@
 
     def get_context_data(self, **kwargs):
         context = super(WinServices, self).get_context_data(**kwargs)
-<<<<<<< HEAD
-        data = self.get_data()
-=======
->>>>>>> 14caeee4
         context['dc_name'] = self.dc_name
         return context
 
